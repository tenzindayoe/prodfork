//
//  EventWidget.swift
//  MacEvents
//
//  Created by Iren Sanchez on 3/28/25.
//

import SwiftUI
struct EventWidget: View {
    var event: Event
    var body: some View{
        HStack{
            event.image
                .resizable()
            VStack{
                Text(event.title).bold()
                Text(event.location)
                Text(event.date)
            }
            Spacer()
        }
    }
}
#Preview {
<<<<<<< HEAD
    let sampleEvent = Event(id: "hi", title: "Sample Event", location: "JanetWallace", date: "March 13th, 2025", time: "2:00 pm", description: "Cool event", link: "test link", coord: [1.00, 2.05])
=======
    let sampleEvent = Event(id: "HI" , title: "Sample Event", location: "JanetWallace", date: "March 13th, 2025", time: "2:00 pm", description: "Cool event")
>>>>>>> b8367c71
    
    EventWidget(event: sampleEvent)
}

// test push/pull<|MERGE_RESOLUTION|>--- conflicted
+++ resolved
@@ -22,11 +22,7 @@
     }
 }
 #Preview {
-<<<<<<< HEAD
     let sampleEvent = Event(id: "hi", title: "Sample Event", location: "JanetWallace", date: "March 13th, 2025", time: "2:00 pm", description: "Cool event", link: "test link", coord: [1.00, 2.05])
-=======
-    let sampleEvent = Event(id: "HI" , title: "Sample Event", location: "JanetWallace", date: "March 13th, 2025", time: "2:00 pm", description: "Cool event")
->>>>>>> b8367c71
     
     EventWidget(event: sampleEvent)
 }
